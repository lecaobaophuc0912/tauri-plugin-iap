name: Checks

on: [ pull_request, push ]

jobs:
  # Code formatting.
  fmt:
    name: cargo-fmt
    runs-on: ubuntu-latest
    steps:
      - uses: actions/checkout@v5
      - uses: dtolnay/rust-toolchain@stable
      - run: cargo fmt --all -- --check

  prettier:
    name: prettier
    runs-on: ubuntu-latest
    steps:
      - uses: actions/checkout@v5
<<<<<<< HEAD
      - uses: actions/setup-node@v4
=======
      - uses: pnpm/action-setup@v4
        with:
          run_install: false
      - uses: actions/setup-node@v5
>>>>>>> 43ee27bc
        with:
          node-version: "20"
          cache: "pnpm"
      - run: pnpm install
      - run: pnpm run format-check

  # Static analyzer.
  clippy:
    name: cargo-clippy
    runs-on: ubuntu-latest
    steps:
      - uses: awalsh128/cache-apt-pkgs-action@latest
        with:
          packages: libwebkit2gtk-4.1-dev libappindicator3-dev librsvg2-dev patchelf llvm-dev clang cmake grcov
          version: "1.0"  # bump this to invalidate the cache when needed

      - uses: actions/checkout@v5
      - uses: dtolnay/rust-toolchain@stable
      - run: cargo clippy --all-targets --all-features -- -D warnings

  # Check links in the documentation.
  deadlinks:
    name: cargo-deadlinks
    runs-on: ubuntu-latest
    steps:
      - uses: awalsh128/cache-apt-pkgs-action@latest
        with:
          packages: libwebkit2gtk-4.1-dev libappindicator3-dev librsvg2-dev patchelf llvm-dev clang cmake grcov
          version: "1.0"  # bump this to invalidate the cache when needed

      - uses: actions/checkout@v5
      - uses: dtolnay/rust-toolchain@stable
      - run: cargo install cargo-deadlinks
      - run: cargo doc --no-deps -p tauri-plugin-iap
      - run: cargo deadlinks --no-build

  # Check links in markdown files.
  mlc:
    name: mlc
    runs-on: ubuntu-latest
    steps:
      - uses: actions/checkout@v5
      - uses: becheran/mlc@v1

  # Spellcheck.
  spellcheck:
    runs-on: ubuntu-latest
    steps:
      - uses: actions/checkout@v5
      - uses: streetsidesoftware/cspell-action@v7
        with:
          files: "**/*.{rs,md}"

  # cargo-deny.
  deny:
    name: cargo-deny
    runs-on: ubuntu-latest
    steps:
      - uses: actions/checkout@v5
      - uses: EmbarkStudios/cargo-deny-action@v2

  # cargo-semver.
  semver:
    name: cargo-semver
    runs-on: ubuntu-latest
    steps:
      - uses: awalsh128/cache-apt-pkgs-action@latest
        with:
          packages: libwebkit2gtk-4.1-dev libappindicator3-dev librsvg2-dev patchelf llvm-dev clang cmake grcov
          version: "1.0"  # bump this to invalidate the cache when needed

      - uses: actions/checkout@v5
      - uses: obi1kenobi/cargo-semver-checks-action@v2

  <|MERGE_RESOLUTION|>--- conflicted
+++ resolved
@@ -17,14 +17,10 @@
     runs-on: ubuntu-latest
     steps:
       - uses: actions/checkout@v5
-<<<<<<< HEAD
-      - uses: actions/setup-node@v4
-=======
       - uses: pnpm/action-setup@v4
         with:
           run_install: false
       - uses: actions/setup-node@v5
->>>>>>> 43ee27bc
         with:
           node-version: "20"
           cache: "pnpm"
