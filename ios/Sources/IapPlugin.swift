--- conflicted
+++ resolved
@@ -39,41 +39,30 @@
     case pending = 2
 }
 
-<<<<<<< HEAD
-class IapPlugin: Plugin, SKProductsRequestDelegate, SKPaymentTransactionObserver {
-    private var productsRequest: SKProductsRequest?
-    private var pendingInvoke: Invoke?
-    private var isPurchaseRequest: Bool = false
-    private var currentAppAccountToken: String?
-    
-    public override init() {
-        super.init()
-        
-        // Add as transaction observer
-        SKPaymentQueue.default().add(self)
-    }
-    
-    deinit {
-        SKPaymentQueue.default().remove(self)
-=======
 @available(iOS 15.0, *)
 class IapPlugin: Plugin {
-    private var updateListenerTask: Task<Void, Error>?
     
     public override func load(webview: WKWebView) {
         super.load(webview: webview)
-
-        // // Start listening for transaction updates
-        // updateListenerTask = Task {
-        //     for await update in Transaction.updates {
-        //         await self.handleTransactionUpdate(update)
-        //     }
-        // }
+        
+        // Listen for StoreKit notifications instead of Task
+        NotificationCenter.default.addObserver(
+            self,
+            selector: #selector(handleStoreKitNotification),
+            name: .storeKitTransactionUpdated,
+            object: nil
+        )
     }
     
     deinit {
-        updateListenerTask?.cancel()
->>>>>>> bf8e8bd6
+        NotificationCenter.default.removeObserver(self)
+    }
+    
+    @objc private func handleStoreKitNotification(_ notification: Notification) {
+        // Handle transaction updates when they occur
+        // This will be called when StoreKit sends notifications
+        // We'll handle transactions in the individual methods instead
+        print("StoreKit transaction notification received")
     }
     
     @objc public func initialize(_ invoke: Invoke) throws {
@@ -82,15 +71,10 @@
     }
     
     @objc public func getProducts(_ invoke: Invoke) throws {
-<<<<<<< HEAD
-=======
-        Task {
-            try await self.getProducts(invoke)
-        }
+        try await self.getProducts(invoke)
     }
 
     public func getProducts(_ invoke: Invoke) async throws {
->>>>>>> bf8e8bd6
         let args = try invoke.parseArgs(GetProductsArgs.self)
         
         // Store the invoke for later use
@@ -105,30 +89,7 @@
     }
     
     @objc public func purchase(_ invoke: Invoke) throws {
-<<<<<<< HEAD
-        let args = try invoke.parseArgs(PurchaseArgs.self)
-        
-        // Store the invoke for later use
-        self.pendingInvoke = invoke
-        self.isPurchaseRequest = true
-        
-        // Store appAccountToken for later use
-        self.currentAppAccountToken = args.appAccountToken
-        
-        // First, we need to get the product to create a proper payment
-        let productIdentifiers = Set([args.productId])
-        self.productsRequest = SKProductsRequest(productIdentifiers: productIdentifiers)
-        self.productsRequest?.delegate = self
-        self.productsRequest?.start()
-    }
-    
-    @objc public func restorePurchases(_ invoke: Invoke) throws {
-        // Store the invoke for later use
-        self.pendingInvoke = invoke
-=======
-        Task {
-            try await self.purchase(invoke)
-        }
+        try await self.purchase(invoke)
     }
 
     public func purchase(_ invoke: Invoke) async throws {
@@ -166,6 +127,10 @@
                     await transaction.finish()
                     
                     let purchase = await createPurchaseObject(from: transaction, product: product)
+                    
+                    // Emit purchase updated event
+                    trigger("purchaseUpdated", data: purchase as! JSObject)
+                    
                     invoke.resolve(purchase)
                     
                 case .unverified(_, _):
@@ -187,29 +152,55 @@
     }
     
     @objc public func restorePurchases(_ invoke: Invoke) throws {
-        Task {
-            try await self.restorePurchases(invoke)
-        }
+        try await self.restorePurchases(invoke)
     }
 
     public func restorePurchases(_ invoke: Invoke) async throws {
         let args = try? invoke.parseArgs(RestorePurchasesArgs.self)
         var purchases: [[String: Any]] = []
->>>>>>> bf8e8bd6
-        
-        // Restore completed transactions
-        SKPaymentQueue.default().restoreCompletedTransactions()
+        
+        do {
+            // Get all current entitlements
+            for await result in Transaction.currentEntitlements {
+                switch result {
+                case .verified(let transaction):
+                    if let product = try? await Product.products(for: [transaction.productID]).first {
+                        // Filter by product type if specified
+                        if let requestedType = args?.productType {
+                            let productTypeMatches: Bool
+                            switch requestedType {
+                            case "subs":
+                                productTypeMatches = (product.type == .autoRenewable || product.type == .nonRenewable)
+                            case "inapp":
+                                productTypeMatches = (product.type == .consumable || product.type == .nonConsumable)
+                            default:
+                                productTypeMatches = true
+                            }
+                            
+                            if productTypeMatches {
+                                let purchase = await createPurchaseObject(from: transaction, product: product)
+                                purchases.append(purchase)
+                            }
+                        } else {
+                            // No filter, include all
+                            let purchase = await createPurchaseObject(from: transaction, product: product)
+                            purchases.append(purchase)
+                        }
+                    }
+                case .unverified(_, _):
+                    // Skip unverified transactions
+                    continue
+                }
+            }
+            
+            invoke.resolve(["purchases": purchases])
+        } catch {
+            invoke.reject("Failed to restore purchases: \(error.localizedDescription)")
+        }
     }
 
     @objc public func getPurchaseHistory(_ invoke: Invoke) throws {
-<<<<<<< HEAD
-        // StoreKit 1 doesn't provide direct access to purchase history
-        // This would typically be handled server-side
-        invoke.resolve(["history": []])
-=======
-        Task {
-            try await self.getPurchaseHistory(invoke)
-        }
+        try await self.getPurchaseHistory(invoke)
     }
 
     public func getPurchaseHistory(_ invoke: Invoke) async throws {
@@ -238,7 +229,6 @@
         } catch {
             invoke.reject("Failed to get purchase history: \(error.localizedDescription)")
         }
->>>>>>> bf8e8bd6
     }
     
     @objc public func acknowledgePurchase(_ invoke: Invoke) throws {
@@ -247,206 +237,122 @@
     }
     
     @objc public func getProductStatus(_ invoke: Invoke) throws {
-<<<<<<< HEAD
-=======
-        Task {
-            try await self.getProductStatus(invoke)
-        }
+        try await self.getProductStatus(invoke)
     }
 
     public func getProductStatus(_ invoke: Invoke) async throws {
->>>>>>> bf8e8bd6
         let args = try invoke.parseArgs(GetProductStatusArgs.self)
         
-        // Check if product is owned by checking receipt
-        let receiptURL = Bundle.main.appStoreReceiptURL
-        if let receiptData = try? Data(contentsOf: receiptURL!) {
-            // Parse receipt to check product ownership
-            // This is a simplified version - in practice you'd parse the receipt properly
-            let statusResult: [String: Any] = [
-                "productId": args.productId,
-                "isOwned": false, // Would be determined by receipt parsing
-                "isAcknowledged": true,
-                "purchaseState": PurchaseStateValue.purchased.rawValue
-            ]
-            invoke.resolve(statusResult)
-        } else {
-            let statusResult: [String: Any] = [
-                "productId": args.productId,
-                "isOwned": false,
-                "isAcknowledged": true,
-                "purchaseState": PurchaseStateValue.canceled.rawValue
-            ]
-            invoke.resolve(statusResult)
-        }
-    }
-    
-    // MARK: - SKProductsRequestDelegate
-    
-    func productsRequest(_ request: SKProductsRequest, didReceive response: SKProductsResponse) {
-        var productsArray: [[String: Any]] = []
-        
-        for product in response.products {
-            var productDict: [String: Any] = [
-                "productId": product.productIdentifier,
-                "title": product.localizedTitle,
-                "description": product.localizedDescription,
-                "productType": "inapp" // StoreKit 1 doesn't distinguish between types
-            ]
-            
-            // Add pricing information
-            let formatter = NumberFormatter()
-            formatter.numberStyle = .currency
-            formatter.locale = product.priceLocale
-            productDict["formattedPrice"] = formatter.string(from: product.price)
-            productDict["priceCurrencyCode"] = product.priceLocale.currencyCode ?? ""
-            
-            productsArray.append(productDict)
-        }
-        
-        if let invoke = self.pendingInvoke {
-            // Check if this is a purchase request or getProducts request
-            if self.isPurchaseRequest && productsArray.count == 1 {
-                // This is a purchase request, initiate the payment
-                let product = response.products.first!
-                let payment = SKMutablePayment(product: product)
-                
-                // Add appAccountToken if provided
-                if let appAccountToken = self.currentAppAccountToken {
-                    payment.applicationUsername = appAccountToken
-                }
-                
-                SKPaymentQueue.default().add(payment)
-            } else {
-                // This is a getProducts request
-                invoke.resolve(["products": productsArray])
-                self.pendingInvoke = nil
-                self.isPurchaseRequest = false
-                self.currentAppAccountToken = nil
-            }
-        }
-    }
-    
-<<<<<<< HEAD
-    func request(_ request: SKRequest, didFailWithError error: Error) {
-        if let invoke = self.pendingInvoke {
-            invoke.reject("Request failed: \(error.localizedDescription)")
-            self.pendingInvoke = nil
-            self.isPurchaseRequest = false
-            self.currentAppAccountToken = nil
-=======
-    private func handleTransactionUpdate(_ result: VerificationResult<Transaction>) async {
-        switch result {
-        case .verified(let transaction):
-            // Get product details
-            if let product = try? await Product.products(for: [transaction.productID]).first {
-                let purchase = await createPurchaseObject(from: transaction, product: product)
-                
-                // Emit event - convert to JSObject-compatible format
-                trigger("purchaseUpdated", data: purchase as! JSObject)
-            }
-            
-            // Always finish transactions
-            await transaction.finish()
-            
-        case .unverified(_, _):
-            // Handle unverified transaction
-            break
->>>>>>> bf8e8bd6
-        }
-    }
-    
-    // MARK: - SKPaymentTransactionObserver
-    
-    func paymentQueue(_ queue: SKPaymentQueue, updatedTransactions transactions: [SKPaymentTransaction]) {
-        for transaction in transactions {
-            switch transaction.transactionState {
-            case .purchased:
-                // Handle successful purchase
-                let purchase = self.createPurchaseObject(from: transaction)
-                if let invoke = self.pendingInvoke {
-                    invoke.resolve(purchase)
-                    self.pendingInvoke = nil
-                    self.isPurchaseRequest = false
-                    self.currentAppAccountToken = nil
-                }
-                
-                // Emit event
-                self.trigger("purchaseUpdated", data: purchase as! JSObject)
-                
-                // Finish the transaction
-                SKPaymentQueue.default().finishTransaction(transaction)
-                
-            case .failed:
-                // Handle failed purchase
-                if let invoke = self.pendingInvoke {
-                    if let error = transaction.error as? SKError {
-                        switch error.code {
-                        case .paymentCancelled:
-                            invoke.reject("Purchase cancelled by user")
-                        default:
-                            invoke.reject("Purchase failed: \(error.localizedDescription)")
+        var statusResult: [String: Any] = [
+            "productId": args.productId,
+            "isOwned": false
+        ]
+        
+        // Check current entitlements for the specific product
+        for await result in Transaction.currentEntitlements {
+            switch result {
+            case .verified(let transaction):
+                if transaction.productID == args.productId {
+                    statusResult["isOwned"] = true
+                    statusResult["purchaseTime"] = Int(transaction.purchaseDate.timeIntervalSince1970 * 1000)
+                    statusResult["purchaseToken"] = String(transaction.id)
+                    statusResult["isAcknowledged"] = true  // Always true on iOS
+                    
+                    // Check if expired/revoked
+                    if let revocationDate = transaction.revocationDate {
+                        statusResult["purchaseState"] = PurchaseStateValue.canceled.rawValue
+                        statusResult["isOwned"] = false
+                        statusResult["expirationTime"] = Int(revocationDate.timeIntervalSince1970 * 1000)
+                    } else if let expirationDate = transaction.expirationDate {
+                        if expirationDate < Date() {
+                            statusResult["purchaseState"] = PurchaseStateValue.canceled.rawValue
+                            statusResult["isOwned"] = false
+                        } else {
+                            statusResult["purchaseState"] = PurchaseStateValue.purchased.rawValue
                         }
+                        statusResult["expirationTime"] = Int(expirationDate.timeIntervalSince1970 * 1000)
                     } else {
-                        invoke.reject("Purchase failed")
+                        statusResult["purchaseState"] = PurchaseStateValue.purchased.rawValue
                     }
-                    self.pendingInvoke = nil
-                    self.isPurchaseRequest = false
-                    self.currentAppAccountToken = nil
-                }
-                
-                // Finish the transaction
-                SKPaymentQueue.default().finishTransaction(transaction)
-                
-            case .restored:
-                // Handle restored purchase
-                let purchase = self.createPurchaseObject(from: transaction)
-                if let invoke = self.pendingInvoke {
-                    invoke.resolve(["purchases": [purchase]])
-                    self.pendingInvoke = nil
-                    self.isPurchaseRequest = false
-                    self.currentAppAccountToken = nil
-                }
-                
-                // Finish the transaction
-                SKPaymentQueue.default().finishTransaction(transaction)
-                
-            case .deferred:
-                // Handle deferred purchase (e.g., Ask to Buy)
-                if let invoke = self.pendingInvoke {
-                    invoke.reject("Purchase is pending")
-                    self.pendingInvoke = nil
-                    self.isPurchaseRequest = false
-                    self.currentAppAccountToken = nil
-                }
-                
-            case .purchasing:
-                // Transaction is being processed
-                break
-                
-            @unknown default:
-                break
-            }
-        }
-    }
-    
-    func paymentQueueRestoreCompletedTransactionsFinished(_ queue: SKPaymentQueue) {
-        // All restore transactions completed
-        if let invoke = self.pendingInvoke {
-            invoke.resolve(["purchases": []])
-            self.pendingInvoke = nil
-            self.isPurchaseRequest = false
-            self.currentAppAccountToken = nil
-        }
-    }
-    
-    func paymentQueue(_ queue: SKPaymentQueue, restoreCompletedTransactionsFailedWithError error: Error) {
-        // Restore failed
-        if let invoke = self.pendingInvoke {
-            invoke.reject("Restore failed: \(error.localizedDescription)")
-            self.pendingInvoke = nil
-            self.isPurchaseRequest = false
-            self.currentAppAccountToken = nil
+                    
+                    // Check subscription renewal status if it's a subscription
+                    if let product = try? await Product.products(for: [args.productId]).first {
+                        if product.type == .autoRenewable {
+                            // Check subscription status
+                            if let statuses = try? await product.subscription?.status {
+                                for status in statuses {
+                                    if status.state == .subscribed {
+                                        statusResult["isAutoRenewing"] = true
+                                    } else if status.state == .expired {
+                                        statusResult["isAutoRenewing"] = false
+                                        statusResult["purchaseState"] = PurchaseStateValue.canceled.rawValue
+                                        statusResult["isOwned"] = false
+                                    } else if status.state == .inGracePeriod {
+                                        statusResult["isAutoRenewing"] = true
+                                        statusResult["purchaseState"] = PurchaseStateValue.purchased.rawValue
+                                    } else {
+                                        statusResult["isAutoRenewing"] = false
+                                    }
+                                    break
+                                }
+                            }
+                        }
+                    }
+                    
+                    break
+                }
+            case .unverified(_, _):
+                // Skip unverified transactions
+                continue
+            }
+        }
+        
+        invoke.resolve(statusResult)
+    }
+    
+    
+    private func createPurchaseObject(from transaction: Transaction, product: Product) async -> [String: Any] {
+        var isAutoRenewing = false
+        
+        // Check if it's an auto-renewable subscription
+        if product.type == .autoRenewable {
+            // Check subscription status
+            if let statuses = try? await product.subscription?.status {
+                for status in statuses {
+                    if status.state == .subscribed {
+                        isAutoRenewing = true
+                        break
+                    }
+                }
+            }
+        }
+        
+        return [
+            "orderId": String(transaction.id),
+            "packageName": Bundle.main.bundleIdentifier ?? "",
+            "productId": transaction.productID,
+            "purchaseTime": Int(transaction.purchaseDate.timeIntervalSince1970 * 1000),
+            "purchaseToken": String(transaction.id),
+            "purchaseState": transaction.revocationDate == nil ? 0 : 1,  // 0 = purchased, 1 = canceled
+            "isAutoRenewing": isAutoRenewing,
+            "isAcknowledged": true,  // Always true on iOS
+            "originalJson": "",      // Not available in StoreKit 2
+            "signature": ""          // Not available in StoreKit 2
+        ]
+    }
+    
+    private func formatSubscriptionPeriod(_ period: Product.SubscriptionPeriod) -> String {
+        switch period.unit {
+        case .day:
+            return "P\(period.value)D"
+        case .week:
+            return "P\(period.value)W"
+        case .month:
+            return "P\(period.value)M"
+        case .year:
+            return "P\(period.value)Y"
+        @unknown default:
+            return "P1M"
         }
     }
     
