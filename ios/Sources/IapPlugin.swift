--- conflicted
+++ resolved
@@ -59,18 +59,9 @@
                     
                     await self.handleTransactionUpdate(update)
                 }
-<<<<<<< HEAD
             } catch {
                 // Task was cancelled or error occurred
                 print("Transaction listener task ended: \(error)")
-=======
-            } catch is CancellationError {
-                // Task was cancelled - this is expected
-                print("Transaction listener task cancelled")
-            } catch {
-                // Other error occurred
-                print("Transaction listener task ended with error: \(error)")
->>>>>>> b2a0faaf
             }
         }
     }
