--- conflicted
+++ resolved
@@ -1,12 +1,7 @@
 [package]
 name = "tauri-plugin-iap"
-<<<<<<< HEAD
-version = "0.2.1"
+version = "0.3.2"
 authors = ["You"]
-=======
-version = "0.3.2"
-authors = [ "You" ]
->>>>>>> 3c3c873f
 description = "A Tauri v2 plugin that enables In-App Purchases (IAP)"
 edition = "2021"
 rust-version = "1.77.2"
@@ -16,8 +11,7 @@
 repository = "https://github.com/Choochmeque/tauri-plugin-iap"
 
 [features]
-<<<<<<< HEAD
-default = ["unstable"]
+default = []
 unstable = [
     "dep:swift-bridge",
     "dep:serde_json",
@@ -25,10 +19,6 @@
     "dep:objc2-core-foundation",
     "dep:objc2-security",
 ]
-=======
-default = []
-unstable = ["dep:swift-bridge", "dep:serde_json", "dep:objc2", "dep:objc2-core-foundation", "dep:objc2-security"]
->>>>>>> 3c3c873f
 
 [dependencies]
 tauri = { version = "2.7.0" }
